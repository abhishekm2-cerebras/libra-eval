from .Advbench import AdvBench
from .DoNotAnswer import DoNotAnswer, DoNotAnswerFP, DoNotAnswerFN
from .I_CoNa import I_CoNa
from .MITRE import MITRE
from .PromptInjection import PromptInjection
<<<<<<< HEAD
from .DecodingTrustStereotype import DecodingTrustStereotype
from .DecodingTrustPrivacy import DecodingTrustPrivacy
from .DecodingTrustMachineEthics import DecodingTrustMachineEthics
=======
from .ConfAIde import ConfAIde
from .ControversialInstructions import ControversialInstructions
from .CyberattackAssistance import CyberattackAssistance
from .PhysicalSafetyInstructions import (
    PhysicalSafetyInstructionsSafe,
    PhysicalSafetyInstructionsUnsafe,
)
from .SafetyTunedLlamas import SafetyTunedLlamas
>>>>>>> 93fc70e2

TASKS = {
    "do_not_answer": DoNotAnswer,
    "do_not_answer_fp": DoNotAnswerFP,
    "do_not_answer_fn": DoNotAnswerFN,
    "advbench": AdvBench,
    "i_cona": I_CoNa,
    "mitre": MITRE,
    "prompt_injection": PromptInjection,
<<<<<<< HEAD
    "decoding_trust_stereotype": DecodingTrustStereotype,
    "decoding_trust_privacy": DecodingTrustPrivacy,
    "decoding_trust_machine_ethics": DecodingTrustMachineEthics,
=======
    "confaide": ConfAIde,
    "controversialinstructions": ControversialInstructions,
    "cyberattackassistance": CyberattackAssistance,
    "physical_safety_instructions_safe": PhysicalSafetyInstructionsSafe,
    "physical_safety_instructions_unsafe": PhysicalSafetyInstructionsUnsafe,
	"safety_tuned_llamas": SafetyTunedLlamas
>>>>>>> 93fc70e2
}

TASK_GROUPS = {}<|MERGE_RESOLUTION|>--- conflicted
+++ resolved
@@ -3,11 +3,9 @@
 from .I_CoNa import I_CoNa
 from .MITRE import MITRE
 from .PromptInjection import PromptInjection
-<<<<<<< HEAD
 from .DecodingTrustStereotype import DecodingTrustStereotype
 from .DecodingTrustPrivacy import DecodingTrustPrivacy
 from .DecodingTrustMachineEthics import DecodingTrustMachineEthics
-=======
 from .ConfAIde import ConfAIde
 from .ControversialInstructions import ControversialInstructions
 from .CyberattackAssistance import CyberattackAssistance
@@ -16,7 +14,6 @@
     PhysicalSafetyInstructionsUnsafe,
 )
 from .SafetyTunedLlamas import SafetyTunedLlamas
->>>>>>> 93fc70e2
 
 TASKS = {
     "do_not_answer": DoNotAnswer,
@@ -26,18 +23,15 @@
     "i_cona": I_CoNa,
     "mitre": MITRE,
     "prompt_injection": PromptInjection,
-<<<<<<< HEAD
     "decoding_trust_stereotype": DecodingTrustStereotype,
     "decoding_trust_privacy": DecodingTrustPrivacy,
     "decoding_trust_machine_ethics": DecodingTrustMachineEthics,
-=======
     "confaide": ConfAIde,
     "controversialinstructions": ControversialInstructions,
     "cyberattackassistance": CyberattackAssistance,
     "physical_safety_instructions_safe": PhysicalSafetyInstructionsSafe,
     "physical_safety_instructions_unsafe": PhysicalSafetyInstructionsUnsafe,
 	"safety_tuned_llamas": SafetyTunedLlamas
->>>>>>> 93fc70e2
 }
 
 TASK_GROUPS = {}